--- conflicted
+++ resolved
@@ -9,12 +9,8 @@
 pub use self::{
     kinds::SyntaxKind,
     parser::AST,
-<<<<<<< HEAD
+    tokenizer::tokenize,
     value::{PathPart, StrPart, Value as NixValue},
-=======
->>>>>>> f759fce8
-    tokenizer::tokenize,
-    value::{StrPart, Value as NixValue},
 };
 
 pub use rowan::{
