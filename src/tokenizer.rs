//! The tokenizer: turns a string into tokens, such as numbers, strings, and keywords

use crate::SyntaxKind::{self, *};

#[derive(Clone, Copy, Debug, PartialEq, Eq)]
enum IdentType {
    Ident,
    Path,
    Store,
    Uri,
}

fn is_valid_path_char(c: char) -> bool {
    matches!(c, 'a'..='z' | 'A'..='Z' | '0'..='9' | '/' | '_' | '.' | '+' | '-')
}

fn is_valid_uri_char(c: char) -> bool {
    match c {
        '%' | '?' | ':' | '@' | '&' | '=' | '$' | ',' | '!' | '~' | '*' | '\'' => true,
        _ => is_valid_path_char(c),
    }
}

#[derive(Debug, Clone, Copy, PartialEq, Eq)]
enum Context {
    StringBody { multiline: bool },
    StringEnd,
    Interpol { brackets: u32 },
    InterpolStart,
    Path,
}

#[derive(Clone, Copy)]
struct State<'a> {
    input: &'a str,
    offset: usize,
}

impl PartialEq for State<'_> {
    fn eq(&self, other: &Self) -> bool {
        std::ptr::eq(self.input, other.input) && self.offset == other.offset
    }
}

impl Eq for State<'_> {}

pub type Token<'a> = (SyntaxKind, &'a str);

/// A convenience function for tokenizing the given input
pub fn tokenize(input: &str) -> Vec<Token<'_>> {
    Tokenizer::new(input).collect()
}

/// The tokenizer. You may want to use the `tokenize` convenience function from this module instead.
pub struct Tokenizer<'a> {
    ctx: Vec<Context>,
    state: State<'a>,
}
impl<'a> Tokenizer<'a> {
    /// Create a new instance
    pub fn new(input: &'a str) -> Self {
        Self { ctx: Vec::new(), state: State { input, offset: 0 } }
    }

    fn remaining(&self) -> &str {
        &self.state.input[self.state.offset..]
    }
    fn peek(&self) -> Option<char> {
        self.remaining().chars().next()
    }
    fn next(&mut self) -> Option<char> {
        let c = self.peek();
        if let Some(c) = c {
            self.state.offset += c.len_utf8();
        }
        c
    }
    fn starts_with_bump(&mut self, s: &str) -> bool {
        let starts_with = self.remaining().starts_with(s);
        if starts_with {
            self.state.offset += s.len();
        }
        starts_with
    }
    fn str_since<'p>(&self, past: State<'p>) -> &'p str {
        &past.input[past.offset..self.state.offset]
    }

    fn push_ctx(&mut self, ctx: Context) {
        self.ctx.push(ctx)
    }

    fn pop_ctx(&mut self, ctx: Context) {
        debug_assert_eq!(self.ctx.last(), Some(&ctx));
        self.ctx.pop();
    }

    fn consume<F>(&mut self, mut f: F) -> usize
    where
        F: FnMut(char) -> bool,
    {
        let len: usize =
            self.remaining().chars().take_while(|&c| f(c)).map(|c| c.len_utf8()).sum::<usize>();
        self.state.offset += len;
        len
    }
    fn next_string(&mut self, multiline: bool) -> SyntaxKind {
        loop {
            let start = self.state;
            match self.next() {
                None => {
                    self.pop_ctx(Context::StringBody { multiline });
                    return TOKEN_ERROR;
                }
                Some('"') if !multiline => {
                    self.state = start;
                    self.pop_ctx(Context::StringBody { multiline: false });
                    self.push_ctx(Context::StringEnd);
                    return TOKEN_STRING_CONTENT;
                }
                Some('\\') if !multiline => match self.next() {
                    None => return TOKEN_ERROR,
                    Some(_) => (),
                },

                Some('\'') if multiline => match self.peek() {
                    None => return TOKEN_ERROR,
                    Some('\'') => match {
                        self.next();
                        self.peek()
                    } {
                        Some('\'') | Some('$') => {
                            self.next().unwrap();
                        }
                        Some('\\') => {
                            self.next().unwrap();
                            if let None = self.next() {
                                return TOKEN_ERROR;
                            }
                        }
                        _ => {
                            self.state = start;
                            self.pop_ctx(Context::StringBody { multiline: true });
                            self.push_ctx(Context::StringEnd);
                            return TOKEN_STRING_CONTENT;
                        }
                    },
                    Some(_) => (),
                },

                Some('$') => match self.peek() {
                    Some('$') => {
                        self.next().unwrap();
                    }
                    Some('{') => {
                        self.state = start;
                        self.push_ctx(Context::InterpolStart);
                        return TOKEN_STRING_CONTENT;
                    }
                    _ => (),
                },
                Some(_) => (),
            }
        }
    }

    fn check_path_since(&mut self, past: State) -> SyntaxKind {
        self.consume(is_valid_path_char);
        if self.remaining().starts_with("${") {
            self.ctx.push(Context::InterpolStart);
        } else if self.str_since(past).ends_with('/') {
            return TOKEN_ERROR;
        } else {
            self.pop_ctx(Context::Path);
        }
        TOKEN_PATH
    }

    fn next_inner(&mut self) -> Option<SyntaxKind> {
        let start = self.state;

        // Handle already started multi-token
        loop {
            match self.ctx.last() {
                Some(Context::InterpolStart) => {
                    self.pop_ctx(Context::InterpolStart);
                    self.ctx.push(Context::Interpol { brackets: 0 });
                    if self.starts_with_bump("${") {
                        return Some(TOKEN_INTERPOL_START);
                    } else {
                        unreachable!()
                    }
                }
                Some(Context::Path) => {
                    if self.starts_with_bump("${") {
                        self.ctx.push(Context::Interpol { brackets: 0 });
                        return Some(TOKEN_INTERPOL_START);
                    } else if self.peek().map_or(false, is_valid_path_char) {
                        return Some(self.check_path_since(start));
                    } else {
                        self.pop_ctx(Context::Path);
                    }
                }
                Some(Context::StringBody { multiline }) => {
                    let token = self.next_string(*multiline);
                    // skip empty stuff
                    if self.state == start {
                        continue;
                    }
                    return Some(token);
                }
                Some(Context::StringEnd) => {
                    self.pop_ctx(Context::StringEnd);
                    let status = match self.peek() {
                        Some('"') => {
                            self.next().unwrap();
                            true
                        }
                        Some('\'') => match {
                            self.next().unwrap();
                            self.peek()
                        } {
                            Some('\'') => {
                                self.next().unwrap();
                                true
                            }
                            _ => false,
                        },
                        _ => false,
                    };
                    return Some(if status { TOKEN_STRING_END } else { TOKEN_ERROR });
                }
                _ => (),
            }
            break;
        }

        if self.consume(char::is_whitespace) > 0 {
            return Some(TOKEN_WHITESPACE);
        }

        if self.peek() == Some('#') {
            self.consume(|c| c != '\n');
            return Some(TOKEN_COMMENT);
        }
        if self.starts_with_bump("/*") {
            loop {
                self.consume(|c| c != '*');
                self.next(); // consume the '*', if any
                match self.peek() {
                    None => return Some(TOKEN_ERROR),
                    Some('/') => {
                        self.next().unwrap();
                        return Some(TOKEN_COMMENT);
                    }
                    _ => (),
                }
            }
        }

        if self.starts_with_bump("...") {
            return Some(TOKEN_ELLIPSIS);
        }

        // Check if it's a path
        let store_path = self.peek() == Some('<');
        let kind = {
            let skipped = self
                .remaining()
                .chars()
                .take_while(|&c| match c {
                    '<' | '/' => store_path,
                    _ => is_valid_path_char(c),
                })
                .collect::<String>();

            let mut lookahead = self.remaining().chars().skip(skipped.chars().count());

            match (lookahead.next(), lookahead.next()) {
                // a//b parses as Update(a, b)
                (Some('/'), Some('/')) => None,
                (Some('/'), Some('*')) => None,
                (Some('/'), Some(c)) if !c.is_whitespace() => Some(IdentType::Path),
                (Some('>'), _) => Some(IdentType::Store),
                (Some(':'), Some(c)) if is_valid_uri_char(c) && !skipped.contains('_') => {
                    Some(IdentType::Uri)
                }
                _ => None,
            }
        };

        let c = self.next()?;

        if c == '~' || kind == Some(IdentType::Path) {
            return Some(if c == '~' && self.next() != Some('/') {
                TOKEN_ERROR
            } else {
                self.push_ctx(Context::Path);
                self.check_path_since(start)
            });
        }

        Some(match c {
            '=' if self.peek() == Some('=') => {
                self.next().unwrap();
                TOKEN_EQUAL
            }
            '!' if self.peek() == Some('=') => {
                self.next().unwrap();
                TOKEN_NOT_EQUAL
            }
            '!' => TOKEN_INVERT,
            '{' => {
                if let Some(Context::Interpol { brackets }) = self.ctx.last_mut() {
                    *brackets += 1;
                }
                TOKEN_CURLY_B_OPEN
            }
            '}' => {
                if let Some(Context::Interpol { brackets }) = self.ctx.last_mut() {
                    match brackets.checked_sub(1) {
                        Some(new) => *brackets = new,
                        None => {
                            self.pop_ctx(Context::Interpol { brackets: 0 });
                            return Some(TOKEN_INTERPOL_END);
                        }
                    }
                }
                TOKEN_CURLY_B_CLOSE
            }
            '[' => TOKEN_SQUARE_B_OPEN,
            ']' => TOKEN_SQUARE_B_CLOSE,
            '@' => TOKEN_AT,
            ':' => TOKEN_COLON,
            ',' => TOKEN_COMMA,
            '.' => {
                if self.peek().map_or(false, |x| ('0'..='9').contains(&x)) {
                    self.consume(|c| ('0'..='9').contains(&c));
                    self.consume_scientific()
                } else {
                    TOKEN_DOT
                }
            }
            '=' => TOKEN_ASSIGN,
            '?' => TOKEN_QUESTION,
            ';' => TOKEN_SEMICOLON,
            '(' => TOKEN_PAREN_OPEN,
            ')' => TOKEN_PAREN_CLOSE,
            '+' if self.peek() == Some('+') => {
                self.next().unwrap();
                TOKEN_CONCAT
            }
            '-' if self.peek() == Some('>') => {
                self.next().unwrap();
                TOKEN_IMPLICATION
            }
            '/' if self.peek() == Some('/') => {
                self.next().unwrap();
                TOKEN_UPDATE
            }
            '+' => TOKEN_ADD,
            '-' => TOKEN_SUB,
            '*' => TOKEN_MUL,
            '/' => TOKEN_DIV,
            '<' if kind == Some(IdentType::Store) => {
                self.consume(is_valid_path_char);
                if self.next() != Some('>') {
                    TOKEN_ERROR
                } else {
                    TOKEN_PATH
                }
            }
            '&' if self.peek() == Some('&') => {
                self.next().unwrap();
                TOKEN_AND_AND
            }
            '|' if self.peek() == Some('|') => {
                self.next().unwrap();
                TOKEN_OR_OR
            }
            '<' if self.peek() == Some('=') => {
                self.next().unwrap();
                TOKEN_LESS_OR_EQ
            }
            '<' => TOKEN_LESS,
            '>' if self.peek() == Some('=') => {
                self.next().unwrap();
                TOKEN_MORE_OR_EQ
            }
            '>' => TOKEN_MORE,
            '$' if self.peek() == Some('{') => {
                self.next().unwrap();
                self.push_ctx(Context::Interpol { brackets: 0 });
                TOKEN_INTERPOL_START
            }
            'a'..='z' | 'A'..='Z' | '_' => {
                let kind = match kind {
                    // It's detected as store if it ends with >, but if it
                    // didn't start with <, that's wrong
                    Some(IdentType::Store) | None => IdentType::Ident,
                    Some(kind) => kind,
                };
                self.consume(|c| match c {
                    'a'..='z' | 'A'..='Z' | '0'..='9' | '_' | '-' | '\'' => true,
                    c => kind == IdentType::Uri && is_valid_uri_char(c),
                });
                match kind {
                    IdentType::Ident => match self.str_since(start) {
                        "assert" => TOKEN_ASSERT,
                        "else" => TOKEN_ELSE,
                        "if" => TOKEN_IF,
                        "in" => TOKEN_IN,
                        "inherit" => TOKEN_INHERIT,
                        "let" => TOKEN_LET,
                        // "or" is a contextual keyword and will be handled in the parser.
                        "or" => TOKEN_OR,
                        "rec" => TOKEN_REC,
                        "then" => TOKEN_THEN,
                        "with" => TOKEN_WITH,
                        _ => TOKEN_IDENT,
                    },
                    IdentType::Uri => TOKEN_URI,
                    IdentType::Path => panic!("paths are checked earlier"),
                    IdentType::Store => panic!("store paths are checked earlier"),
                }
            }
            '"' => {
                self.push_ctx(Context::StringBody { multiline: false });
                TOKEN_STRING_START
            }
            '\'' if self.peek() == Some('\'') => {
                self.next().unwrap();
                self.push_ctx(Context::StringBody { multiline: true });
                TOKEN_STRING_START
            }
            '0'..='9' => {
                self.consume(|c| ('0'..='9').contains(&c));
                if self.peek() == Some('.') {
                    self.next().unwrap();
                    self.consume(|c| ('0'..='9').contains(&c));
                    self.consume_scientific()
                } else {
                    TOKEN_INTEGER
                }
            }
            _ => TOKEN_ERROR,
        })
    }

    fn consume_scientific(&mut self) -> SyntaxKind {
        if self.peek() == Some('e') || self.peek() == Some('E') {
            self.next().unwrap();
            if self.peek() == Some('-') || self.peek() == Some('+') {
                self.next().unwrap();
            }
            if self.consume(|c| ('0'..='9').contains(&c)) == 0 {
                return TOKEN_ERROR;
            }
        }
        TOKEN_FLOAT
    }
}

impl<'a> Iterator for Tokenizer<'a> {
    type Item = Token<'a>;
    fn next(&mut self) -> Option<Self::Item> {
        let start = self.state;
        self.next_inner().map(|syntax_kind| (syntax_kind, self.str_since(start)))
    }
}

#[cfg(test)]
mod tests {
    use std::str;

    use super::tokenize;

    fn fuzz<B: AsRef<[u8]>>(b: B) {
        let s = str::from_utf8(b.as_ref()).unwrap();
        println!("`{s}`");
        tokenize(s);
    }

    #[test]
    fn test_fuzz() {
        fuzz("\"");
        fuzz([39, 39, 34]);
        fuzz([39, 39, 39, 39, 92]);
    }
<<<<<<< HEAD
=======

    #[test]
    fn basic_int_set() {
        check(
            "{ int = 42; }",
            [
                (TOKEN_CURLY_B_OPEN, "{"),
                (TOKEN_WHITESPACE, " "),
                (TOKEN_IDENT, "int"),
                (TOKEN_WHITESPACE, " "),
                (TOKEN_ASSIGN, "="),
                (TOKEN_WHITESPACE, " "),
                (TOKEN_INTEGER, "42"),
                (TOKEN_SEMICOLON, ";"),
                (TOKEN_WHITESPACE, " "),
                (TOKEN_CURLY_B_CLOSE, "}"),
            ],
        );
    }
    #[test]
    fn basic_float_set() {
        check(
            "{ float = 1.234; }",
            [
                (TOKEN_CURLY_B_OPEN, "{"),
                (TOKEN_WHITESPACE, " "),
                (TOKEN_IDENT, "float"),
                (TOKEN_WHITESPACE, " "),
                (TOKEN_ASSIGN, "="),
                (TOKEN_WHITESPACE, " "),
                (TOKEN_FLOAT, "1.234"),
                (TOKEN_SEMICOLON, ";"),
                (TOKEN_WHITESPACE, " "),
                (TOKEN_CURLY_B_CLOSE, "}"),
            ],
        );
        check(
            ".5 + 0.5",
            [
                (TOKEN_FLOAT, ".5"),
                (TOKEN_WHITESPACE, " "),
                (TOKEN_ADD, "+"),
                (TOKEN_WHITESPACE, " "),
                (TOKEN_FLOAT, "0.5"),
            ],
        );
        check(
            "{ scientific = 1.1e4; uppercase = 123.4E-2; }",
            [
                (TOKEN_CURLY_B_OPEN, "{"),
                (TOKEN_WHITESPACE, " "),
                (TOKEN_IDENT, "scientific"),
                (TOKEN_WHITESPACE, " "),
                (TOKEN_ASSIGN, "="),
                (TOKEN_WHITESPACE, " "),
                (TOKEN_FLOAT, "1.1e4"),
                (TOKEN_SEMICOLON, ";"),
                (TOKEN_WHITESPACE, " "),
                (TOKEN_IDENT, "uppercase"),
                (TOKEN_WHITESPACE, " "),
                (TOKEN_ASSIGN, "="),
                (TOKEN_WHITESPACE, " "),
                (TOKEN_FLOAT, "123.4E-2"),
                (TOKEN_SEMICOLON, ";"),
                (TOKEN_WHITESPACE, " "),
                (TOKEN_CURLY_B_CLOSE, "}"),
            ],
        );
    }
    #[test]
    fn float_scientific_no_leading_zero() {
        check(".5e1", [(TOKEN_FLOAT, ".5e1")]);
    }
    #[test]
    fn float_no_decimal_part() {
        check("1.", [(TOKEN_FLOAT, "1.")]);
    }
    #[test]
    fn float_scientific_plus() {
        check("1.2e+3", [(TOKEN_FLOAT, "1.2e+3")]);
    }
    #[test]
    fn basic_string_set() {
        check(
            r#"{ string = "Hello \"World\""; }"#,
            [
                (TOKEN_CURLY_B_OPEN, "{"),
                (TOKEN_WHITESPACE, " "),
                (TOKEN_IDENT, "string"),
                (TOKEN_WHITESPACE, " "),
                (TOKEN_ASSIGN, "="),
                (TOKEN_WHITESPACE, " "),
                (TOKEN_STRING_START, "\""),
                (TOKEN_STRING_CONTENT, r#"Hello \"World\""#),
                (TOKEN_STRING_END, "\""),
                (TOKEN_SEMICOLON, ";"),
                (TOKEN_WHITESPACE, " "),
                (TOKEN_CURLY_B_CLOSE, "}"),
            ],
        );
    }
    #[test]
    fn multiline() {
        check(
            r#"{
    multiline = ''
        This is a multiline string :D
          indented by two
        \'\'\'\'\
        ''${ interpolation was escaped }
        ''\${ interpolation was escaped }
        two single quotes: '''
        three single quotes: ''''
    '';
}"#,
            [
                (TOKEN_CURLY_B_OPEN, "{"),
                (TOKEN_WHITESPACE, "\n    "),
                (TOKEN_IDENT, "multiline"),
                (TOKEN_WHITESPACE, " "),
                (TOKEN_ASSIGN, "="),
                (TOKEN_WHITESPACE, " "),
                (TOKEN_STRING_START, "''"),
                (
                    TOKEN_STRING_CONTENT,
                    r#"
        This is a multiline string :D
          indented by two
        \'\'\'\'\
        ''${ interpolation was escaped }
        ''\${ interpolation was escaped }
        two single quotes: '''
        three single quotes: ''''
    "#,
                ),
                (TOKEN_STRING_END, "''"),
                (TOKEN_SEMICOLON, ";"),
                (TOKEN_WHITESPACE, "\n"),
                (TOKEN_CURLY_B_CLOSE, "}"),
            ],
        );
    }
    #[test]
    fn special_escape() {
        check(
            r#" "$${test}" "#,
            [
                (TOKEN_WHITESPACE, " "),
                (TOKEN_STRING_START, "\""),
                (TOKEN_STRING_CONTENT, r#"$${test}"#),
                (TOKEN_STRING_END, "\""),
                (TOKEN_WHITESPACE, " "),
            ],
        );
        check(
            r#" ''$${test}'' "#,
            [
                (TOKEN_WHITESPACE, " "),
                (TOKEN_STRING_START, "''"),
                (TOKEN_STRING_CONTENT, r#"$${test}"#),
                (TOKEN_STRING_END, "''"),
                (TOKEN_WHITESPACE, " "),
            ],
        );
    }
    #[test]
    fn interpolation() {
        check(
            r#" "Hello, ${ { world = "World"; }.world }!" "#,
            [
                (TOKEN_WHITESPACE, " "),
                (TOKEN_STRING_START, "\""),
                (TOKEN_STRING_CONTENT, "Hello, "),
                (TOKEN_INTERPOL_START, "${"),
                (TOKEN_WHITESPACE, " "),
                (TOKEN_CURLY_B_OPEN, "{"),
                (TOKEN_WHITESPACE, " "),
                (TOKEN_IDENT, "world"),
                (TOKEN_WHITESPACE, " "),
                (TOKEN_ASSIGN, "="),
                (TOKEN_WHITESPACE, " "),
                (TOKEN_STRING_START, "\""),
                (TOKEN_STRING_CONTENT, r#"World"#),
                (TOKEN_STRING_END, "\""),
                (TOKEN_SEMICOLON, ";"),
                (TOKEN_WHITESPACE, " "),
                (TOKEN_CURLY_B_CLOSE, "}"),
                (TOKEN_DOT, "."),
                (TOKEN_IDENT, "world"),
                (TOKEN_WHITESPACE, " "),
                (TOKEN_INTERPOL_END, "}"),
                (TOKEN_STRING_CONTENT, "!"),
                (TOKEN_STRING_END, "\""),
                (TOKEN_WHITESPACE, " "),
            ],
        );
        check(
            r#" "\$${test}" "#,
            [
                (TOKEN_WHITESPACE, " "),
                (TOKEN_STRING_START, "\""),
                (TOKEN_STRING_CONTENT, "\\$"),
                (TOKEN_INTERPOL_START, "${"),
                (TOKEN_IDENT, "test"),
                (TOKEN_INTERPOL_END, "}"),
                (TOKEN_STRING_END, "\""),
                (TOKEN_WHITESPACE, " "),
            ],
        );
        check(
            r#" ''''$${test}'' "#,
            [
                (TOKEN_WHITESPACE, " "),
                (TOKEN_STRING_START, "''"),
                (TOKEN_STRING_CONTENT, "''$"),
                (TOKEN_INTERPOL_START, "${"),
                (TOKEN_IDENT, "test"),
                (TOKEN_INTERPOL_END, "}"),
                (TOKEN_STRING_END, "''"),
                (TOKEN_WHITESPACE, " "),
            ],
        );
        check(
            r#" "${test}#123" "#,
            [
                (TOKEN_WHITESPACE, " "),
                (TOKEN_STRING_START, "\""),
                (TOKEN_INTERPOL_START, "${"),
                (TOKEN_IDENT, "test"),
                (TOKEN_INTERPOL_END, "}"),
                (TOKEN_STRING_CONTENT, "#123"),
                (TOKEN_STRING_END, "\""),
                (TOKEN_WHITESPACE, " "),
            ],
        );
        check(
            " ''\n${test}'' ",
            [
                (TOKEN_WHITESPACE, " "),
                (TOKEN_STRING_START, "''"),
                (TOKEN_STRING_CONTENT, "\n"),
                (TOKEN_INTERPOL_START, "${"),
                (TOKEN_IDENT, "test"),
                (TOKEN_INTERPOL_END, "}"),
                (TOKEN_STRING_END, "''"),
                (TOKEN_WHITESPACE, " "),
            ],
        );
        check(
            r#" "${hello} ${world}" "#,
            [
                (TOKEN_WHITESPACE, " "),
                (TOKEN_STRING_START, "\""),
                (TOKEN_INTERPOL_START, "${"),
                (TOKEN_IDENT, "hello"),
                (TOKEN_INTERPOL_END, "}"),
                (TOKEN_STRING_CONTENT, " "),
                (TOKEN_INTERPOL_START, "${"),
                (TOKEN_IDENT, "world"),
                (TOKEN_INTERPOL_END, "}"),
                (TOKEN_STRING_END, "\""),
                (TOKEN_WHITESPACE, " "),
            ],
        );
        check(
            r#" ''${"${var}"}'' "#,
            [
                (TOKEN_WHITESPACE, " "),
                (TOKEN_STRING_START, "''"),
                (TOKEN_INTERPOL_START, "${"),
                (TOKEN_STRING_START, "\""),
                (TOKEN_INTERPOL_START, "${"),
                (TOKEN_IDENT, "var"),
                (TOKEN_INTERPOL_END, "}"),
                (TOKEN_STRING_END, "\""),
                (TOKEN_INTERPOL_END, "}"),
                (TOKEN_STRING_END, "''"),
                (TOKEN_WHITESPACE, " "),
            ],
        );
        check(
            r#" ''dont '${escape} me'' "#,
            [
                (TOKEN_WHITESPACE, " "),
                (TOKEN_STRING_START, "''"),
                (TOKEN_STRING_CONTENT, "dont '"),
                (TOKEN_INTERPOL_START, "${"),
                (TOKEN_IDENT, "escape"),
                (TOKEN_INTERPOL_END, "}"),
                (TOKEN_STRING_CONTENT, " me"),
                (TOKEN_STRING_END, "''"),
                (TOKEN_WHITESPACE, " "),
            ],
        );
    }
    #[test]
    fn comments() {
        check("/**/", [(TOKEN_COMMENT, "/**/")]);
        check("/***/", [(TOKEN_COMMENT, "/***/")]);
        check(
            "{ a = /* multiline * comment */ 123;# single line\n} # single line at the end",
            [
                (TOKEN_CURLY_B_OPEN, "{"),
                (TOKEN_WHITESPACE, " "),
                (TOKEN_IDENT, "a"),
                (TOKEN_WHITESPACE, " "),
                (TOKEN_ASSIGN, "="),
                (TOKEN_WHITESPACE, " "),
                (TOKEN_COMMENT, "/* multiline * comment */"),
                (TOKEN_WHITESPACE, " "),
                (TOKEN_INTEGER, "123"),
                (TOKEN_SEMICOLON, ";"),
                (TOKEN_COMMENT, "# single line"),
                (TOKEN_WHITESPACE, "\n"),
                (TOKEN_CURLY_B_CLOSE, "}"),
                (TOKEN_WHITESPACE, " "),
                (TOKEN_COMMENT, "# single line at the end"),
            ],
        );
    }
    #[test]
    fn math() {
        check(
            "1 + 2 * 3",
            [
                (TOKEN_INTEGER, "1"),
                (TOKEN_WHITESPACE, " "),
                (TOKEN_ADD, "+"),
                (TOKEN_WHITESPACE, " "),
                (TOKEN_INTEGER, "2"),
                (TOKEN_WHITESPACE, " "),
                (TOKEN_MUL, "*"),
                (TOKEN_WHITESPACE, " "),
                (TOKEN_INTEGER, "3"),
            ],
        );
        check(
            "5 * -(3 - 2)",
            [
                (TOKEN_INTEGER, "5"),
                (TOKEN_WHITESPACE, " "),
                (TOKEN_MUL, "*"),
                (TOKEN_WHITESPACE, " "),
                (TOKEN_SUB, "-"),
                (TOKEN_PAREN_OPEN, "("),
                (TOKEN_INTEGER, "3"),
                (TOKEN_WHITESPACE, " "),
                (TOKEN_SUB, "-"),
                (TOKEN_WHITESPACE, " "),
                (TOKEN_INTEGER, "2"),
                (TOKEN_PAREN_CLOSE, ")"),
            ],
        );
        check(
            "a/ 3",
            // <- could get mistaken for a path
            [(TOKEN_IDENT, "a"), (TOKEN_DIV, "/"), (TOKEN_WHITESPACE, " "), (TOKEN_INTEGER, "3")],
        );
    }
    #[test]
    fn let_in() {
        check(
            "let a = 3; in a",
            [
                (TOKEN_LET, "let"),
                (TOKEN_WHITESPACE, " "),
                (TOKEN_IDENT, "a"),
                (TOKEN_WHITESPACE, " "),
                (TOKEN_ASSIGN, "="),
                (TOKEN_WHITESPACE, " "),
                (TOKEN_INTEGER, "3"),
                (TOKEN_SEMICOLON, ";"),
                (TOKEN_WHITESPACE, " "),
                (TOKEN_IN, "in"),
                (TOKEN_WHITESPACE, " "),
                (TOKEN_IDENT, "a"),
            ],
        );
    }
    #[test]
    fn with() {
        check(
            "with namespace; expr",
            [
                (TOKEN_WITH, "with"),
                (TOKEN_WHITESPACE, " "),
                (TOKEN_IDENT, "namespace"),
                (TOKEN_SEMICOLON, ";"),
                (TOKEN_WHITESPACE, " "),
                (TOKEN_IDENT, "expr"),
            ],
        );
    }
    #[test]
    fn paths() {
        check("/hello/world", path("/hello/world"));
        check("hello/world", path("hello/world"));
        check("hello_/world", path("hello_/world"));
        check("a+3/5+b", path("a+3/5+b"));
        check("1-2/3", path("1-2/3"));
        check("./hello/world", path("./hello/world"));
        check("~/hello/world", path("~/hello/world"));
        check("<hello/world>", path("<hello/world>"));
        check("~", error("~"));
        check("~/", error("~/"));
        check("/a/", error("/a/"));
    }
    #[test]
    fn test_path_no_newline() {
        check(
            "import ./.\n",
            [
                (TOKEN_IDENT, "import"),
                (TOKEN_WHITESPACE, " "),
                (TOKEN_PATH, "./."),
                (TOKEN_WHITESPACE, "\n"),
            ],
        );
    }
    #[test]
    fn test_path_interpol() {
        check(
            "./${foo}",
            [
                (TOKEN_PATH, "./"),
                (TOKEN_INTERPOL_START, "${"),
                (TOKEN_IDENT, "foo"),
                (TOKEN_INTERPOL_END, "}"),
            ],
        );
        check(
            "./${foo} bar",
            [
                (TOKEN_PATH, "./"),
                (TOKEN_INTERPOL_START, "${"),
                (TOKEN_IDENT, "foo"),
                (TOKEN_INTERPOL_END, "}"),
                (TOKEN_WHITESPACE, " "),
                (TOKEN_IDENT, "bar"),
            ],
        );
        check(
            "./${foo}${bar}",
            [
                (TOKEN_PATH, "./"),
                (TOKEN_INTERPOL_START, "${"),
                (TOKEN_IDENT, "foo"),
                (TOKEN_INTERPOL_END, "}"),
                (TOKEN_INTERPOL_START, "${"),
                (TOKEN_IDENT, "bar"),
                (TOKEN_INTERPOL_END, "}"),
            ],
        );
        check(
            "./${foo}let",
            [
                (TOKEN_PATH, "./"),
                (TOKEN_INTERPOL_START, "${"),
                (TOKEN_IDENT, "foo"),
                (TOKEN_INTERPOL_END, "}"),
                (TOKEN_PATH, "let"),
            ],
        );
        check(
            "./${foo}.jpg",
            [
                (TOKEN_PATH, "./"),
                (TOKEN_INTERPOL_START, "${"),
                (TOKEN_IDENT, "foo"),
                (TOKEN_INTERPOL_END, "}"),
                (TOKEN_PATH, ".jpg"),
            ],
        );
        check(
            "./${foo}/",
            [
                (TOKEN_PATH, "./"),
                (TOKEN_INTERPOL_START, "${"),
                (TOKEN_IDENT, "foo"),
                (TOKEN_INTERPOL_END, "}"),
                (TOKEN_ERROR, "/"),
            ],
        );
        check(
            "./${foo}a${bar}",
            [
                (TOKEN_PATH, "./"),
                (TOKEN_INTERPOL_START, "${"),
                (TOKEN_IDENT, "foo"),
                (TOKEN_INTERPOL_END, "}"),
                (TOKEN_PATH, "a"),
                (TOKEN_INTERPOL_START, "${"),
                (TOKEN_IDENT, "bar"),
                (TOKEN_INTERPOL_END, "}"),
            ],
        );
        check(
            "\"./${foo}\"",
            [
                (TOKEN_STRING_START, "\""),
                (TOKEN_STRING_CONTENT, "./"),
                (TOKEN_INTERPOL_START, "${"),
                (TOKEN_IDENT, "foo"),
                (TOKEN_INTERPOL_END, "}"),
                (TOKEN_STRING_END, "\""),
            ],
        );
    }
    #[test]
    fn uri() {
        check(
            "https://google.com/?q=Hello+World",
            [(TOKEN_URI, "https://google.com/?q=Hello+World")],
        );
    }
    #[test]
    fn uri_with_underscore() {
        check(
            "https://goo_gle.com/?q=Hello+World",
            [(TOKEN_URI, "https://goo_gle.com/?q=Hello+World")],
        );
    }
    #[test]
    fn list() {
        check(
            r#"[a 2 3 "lol"]"#,
            [
                (TOKEN_SQUARE_B_OPEN, "["),
                (TOKEN_IDENT, "a"),
                (TOKEN_WHITESPACE, " "),
                (TOKEN_INTEGER, "2"),
                (TOKEN_WHITESPACE, " "),
                (TOKEN_INTEGER, "3"),
                (TOKEN_WHITESPACE, " "),
                (TOKEN_STRING_START, "\""),
                (TOKEN_STRING_CONTENT, r#"lol"#),
                (TOKEN_STRING_END, "\""),
                (TOKEN_SQUARE_B_CLOSE, "]"),
            ],
        );
        check(
            "[1] ++ [2] ++ [3]",
            [
                (TOKEN_SQUARE_B_OPEN, "["),
                (TOKEN_INTEGER, "1"),
                (TOKEN_SQUARE_B_CLOSE, "]"),
                (TOKEN_WHITESPACE, " "),
                (TOKEN_CONCAT, "++"),
                (TOKEN_WHITESPACE, " "),
                (TOKEN_SQUARE_B_OPEN, "["),
                (TOKEN_INTEGER, "2"),
                (TOKEN_SQUARE_B_CLOSE, "]"),
                (TOKEN_WHITESPACE, " "),
                (TOKEN_CONCAT, "++"),
                (TOKEN_WHITESPACE, " "),
                (TOKEN_SQUARE_B_OPEN, "["),
                (TOKEN_INTEGER, "3"),
                (TOKEN_SQUARE_B_CLOSE, "]"),
            ],
        );
    }
    #[test]
    fn lambda() {
        check(
            "a: b: a + b",
            [
                (TOKEN_IDENT, "a"),
                (TOKEN_COLON, ":"),
                (TOKEN_WHITESPACE, " "),
                (TOKEN_IDENT, "b"),
                (TOKEN_COLON, ":"),
                (TOKEN_WHITESPACE, " "),
                (TOKEN_IDENT, "a"),
                (TOKEN_WHITESPACE, " "),
                (TOKEN_ADD, "+"),
                (TOKEN_WHITESPACE, " "),
                (TOKEN_IDENT, "b"),
            ],
        );
    }
    #[test]
    fn lambda_arg_underscore() {
        check("_:null", [(TOKEN_IDENT, "_"), (TOKEN_COLON, ":"), (TOKEN_IDENT, "null")]);
    }
    #[test]
    fn patterns() {
        check(
            r#"{ a, b ? "default", ... } @ outer"#,
            [
                (TOKEN_CURLY_B_OPEN, "{"),
                (TOKEN_WHITESPACE, " "),
                (TOKEN_IDENT, "a"),
                (TOKEN_COMMA, ","),
                (TOKEN_WHITESPACE, " "),
                (TOKEN_IDENT, "b"),
                (TOKEN_WHITESPACE, " "),
                (TOKEN_QUESTION, "?"),
                (TOKEN_WHITESPACE, " "),
                (TOKEN_STRING_START, "\""),
                (TOKEN_STRING_CONTENT, "default"),
                (TOKEN_STRING_END, "\""),
                (TOKEN_COMMA, ","),
                (TOKEN_WHITESPACE, " "),
                (TOKEN_ELLIPSIS, "..."),
                (TOKEN_WHITESPACE, " "),
                (TOKEN_CURLY_B_CLOSE, "}"),
                (TOKEN_WHITESPACE, " "),
                (TOKEN_AT, "@"),
                (TOKEN_WHITESPACE, " "),
                (TOKEN_IDENT, "outer"),
            ],
        );
    }
    #[test]
    fn combine() {
        check("a//b", [(TOKEN_IDENT, "a"), (TOKEN_UPDATE, "//"), (TOKEN_IDENT, "b")]);
    }
    #[test]
    fn ifs() {
        check(
            "false -> !false && false == true || true",
            [
                (TOKEN_IDENT, "false"),
                (TOKEN_WHITESPACE, " "),
                (TOKEN_IMPLICATION, "->"),
                (TOKEN_WHITESPACE, " "),
                (TOKEN_INVERT, "!"),
                (TOKEN_IDENT, "false"),
                (TOKEN_WHITESPACE, " "),
                (TOKEN_AND_AND, "&&"),
                (TOKEN_WHITESPACE, " "),
                (TOKEN_IDENT, "false"),
                (TOKEN_WHITESPACE, " "),
                (TOKEN_EQUAL, "=="),
                (TOKEN_WHITESPACE, " "),
                (TOKEN_IDENT, "true"),
                (TOKEN_WHITESPACE, " "),
                (TOKEN_OR_OR, "||"),
                (TOKEN_WHITESPACE, " "),
                (TOKEN_IDENT, "true"),
            ],
        );
        check(
            "1 < 2 && 2 <= 2 && 2 > 1 && 2 >= 2",
            [
                (TOKEN_INTEGER, "1"),
                (TOKEN_WHITESPACE, " "),
                (TOKEN_LESS, "<"),
                (TOKEN_WHITESPACE, " "),
                (TOKEN_INTEGER, "2"),
                (TOKEN_WHITESPACE, " "),
                (TOKEN_AND_AND, "&&"),
                (TOKEN_WHITESPACE, " "),
                (TOKEN_INTEGER, "2"),
                (TOKEN_WHITESPACE, " "),
                (TOKEN_LESS_OR_EQ, "<="),
                (TOKEN_WHITESPACE, " "),
                (TOKEN_INTEGER, "2"),
                (TOKEN_WHITESPACE, " "),
                (TOKEN_AND_AND, "&&"),
                (TOKEN_WHITESPACE, " "),
                (TOKEN_INTEGER, "2"),
                (TOKEN_WHITESPACE, " "),
                (TOKEN_MORE, ">"),
                (TOKEN_WHITESPACE, " "),
                (TOKEN_INTEGER, "1"),
                (TOKEN_WHITESPACE, " "),
                (TOKEN_AND_AND, "&&"),
                (TOKEN_WHITESPACE, " "),
                (TOKEN_INTEGER, "2"),
                (TOKEN_WHITESPACE, " "),
                (TOKEN_MORE_OR_EQ, ">="),
                (TOKEN_WHITESPACE, " "),
                (TOKEN_INTEGER, "2"),
            ],
        );
        check(
            "1 == 1 && 2 != 3",
            [
                (TOKEN_INTEGER, "1"),
                (TOKEN_WHITESPACE, " "),
                (TOKEN_EQUAL, "=="),
                (TOKEN_WHITESPACE, " "),
                (TOKEN_INTEGER, "1"),
                (TOKEN_WHITESPACE, " "),
                (TOKEN_AND_AND, "&&"),
                (TOKEN_WHITESPACE, " "),
                (TOKEN_INTEGER, "2"),
                (TOKEN_WHITESPACE, " "),
                (TOKEN_NOT_EQUAL, "!="),
                (TOKEN_WHITESPACE, " "),
                (TOKEN_INTEGER, "3"),
            ],
        );
        check(
            "a:[ b ]",
            [
                (TOKEN_IDENT, "a"),
                (TOKEN_COLON, ":"),
                (TOKEN_SQUARE_B_OPEN, "["),
                (TOKEN_WHITESPACE, " "),
                (TOKEN_IDENT, "b"),
                (TOKEN_WHITESPACE, " "),
                (TOKEN_SQUARE_B_CLOSE, "]"),
            ],
        );
        check(
            "a:( b )",
            [
                (TOKEN_IDENT, "a"),
                (TOKEN_COLON, ":"),
                (TOKEN_PAREN_OPEN, "("),
                (TOKEN_WHITESPACE, " "),
                (TOKEN_IDENT, "b"),
                (TOKEN_WHITESPACE, " "),
                (TOKEN_PAREN_CLOSE, ")"),
            ],
        );
        check(
            "if false then 1 else if true then 2 else 3",
            [
                (TOKEN_IF, "if"),
                (TOKEN_WHITESPACE, " "),
                (TOKEN_IDENT, "false"),
                (TOKEN_WHITESPACE, " "),
                (TOKEN_THEN, "then"),
                (TOKEN_WHITESPACE, " "),
                (TOKEN_INTEGER, "1"),
                (TOKEN_WHITESPACE, " "),
                (TOKEN_ELSE, "else"),
                (TOKEN_WHITESPACE, " "),
                (TOKEN_IF, "if"),
                (TOKEN_WHITESPACE, " "),
                (TOKEN_IDENT, "true"),
                (TOKEN_WHITESPACE, " "),
                (TOKEN_THEN, "then"),
                (TOKEN_WHITESPACE, " "),
                (TOKEN_INTEGER, "2"),
                (TOKEN_WHITESPACE, " "),
                (TOKEN_ELSE, "else"),
                (TOKEN_WHITESPACE, " "),
                (TOKEN_INTEGER, "3"),
            ],
        );
        check(
            "x>=y",
            // <- could be confused with store path because of the '>'
            [(TOKEN_IDENT, "x"), (TOKEN_MORE_OR_EQ, ">="), (TOKEN_IDENT, "y")],
        );
    }
    #[test]
    fn dynamic_attrs() {
        check(
            "a.${b}.c",
            [
                (TOKEN_IDENT, "a"),
                (TOKEN_DOT, "."),
                (TOKEN_INTERPOL_START, "${"),
                (TOKEN_IDENT, "b"),
                (TOKEN_INTERPOL_END, "}"),
                (TOKEN_DOT, "."),
                (TOKEN_IDENT, "c"),
            ],
        );
        check(
            r#"a.${ { b = "${test}"; }.b }.c"#,
            [
                (TOKEN_IDENT, "a"),
                (TOKEN_DOT, "."),
                (TOKEN_INTERPOL_START, "${"),
                (TOKEN_WHITESPACE, " "),
                (TOKEN_CURLY_B_OPEN, "{"),
                (TOKEN_WHITESPACE, " "),
                (TOKEN_IDENT, "b"),
                (TOKEN_WHITESPACE, " "),
                (TOKEN_ASSIGN, "="),
                (TOKEN_WHITESPACE, " "),
                (TOKEN_STRING_START, "\""),
                (TOKEN_INTERPOL_START, "${"),
                (TOKEN_IDENT, "test"),
                (TOKEN_INTERPOL_END, "}"),
                (TOKEN_STRING_END, "\""),
                (TOKEN_SEMICOLON, ";"),
                (TOKEN_WHITESPACE, " "),
                (TOKEN_CURLY_B_CLOSE, "}"),
                (TOKEN_DOT, "."),
                (TOKEN_IDENT, "b"),
                (TOKEN_WHITESPACE, " "),
                (TOKEN_INTERPOL_END, "}"),
                (TOKEN_DOT, "."),
                (TOKEN_IDENT, "c"),
            ],
        );
    }
>>>>>>> 618e5a61
}<|MERGE_RESOLUTION|>--- conflicted
+++ resolved
@@ -487,801 +487,4 @@
         fuzz([39, 39, 34]);
         fuzz([39, 39, 39, 39, 92]);
     }
-<<<<<<< HEAD
-=======
-
-    #[test]
-    fn basic_int_set() {
-        check(
-            "{ int = 42; }",
-            [
-                (TOKEN_CURLY_B_OPEN, "{"),
-                (TOKEN_WHITESPACE, " "),
-                (TOKEN_IDENT, "int"),
-                (TOKEN_WHITESPACE, " "),
-                (TOKEN_ASSIGN, "="),
-                (TOKEN_WHITESPACE, " "),
-                (TOKEN_INTEGER, "42"),
-                (TOKEN_SEMICOLON, ";"),
-                (TOKEN_WHITESPACE, " "),
-                (TOKEN_CURLY_B_CLOSE, "}"),
-            ],
-        );
-    }
-    #[test]
-    fn basic_float_set() {
-        check(
-            "{ float = 1.234; }",
-            [
-                (TOKEN_CURLY_B_OPEN, "{"),
-                (TOKEN_WHITESPACE, " "),
-                (TOKEN_IDENT, "float"),
-                (TOKEN_WHITESPACE, " "),
-                (TOKEN_ASSIGN, "="),
-                (TOKEN_WHITESPACE, " "),
-                (TOKEN_FLOAT, "1.234"),
-                (TOKEN_SEMICOLON, ";"),
-                (TOKEN_WHITESPACE, " "),
-                (TOKEN_CURLY_B_CLOSE, "}"),
-            ],
-        );
-        check(
-            ".5 + 0.5",
-            [
-                (TOKEN_FLOAT, ".5"),
-                (TOKEN_WHITESPACE, " "),
-                (TOKEN_ADD, "+"),
-                (TOKEN_WHITESPACE, " "),
-                (TOKEN_FLOAT, "0.5"),
-            ],
-        );
-        check(
-            "{ scientific = 1.1e4; uppercase = 123.4E-2; }",
-            [
-                (TOKEN_CURLY_B_OPEN, "{"),
-                (TOKEN_WHITESPACE, " "),
-                (TOKEN_IDENT, "scientific"),
-                (TOKEN_WHITESPACE, " "),
-                (TOKEN_ASSIGN, "="),
-                (TOKEN_WHITESPACE, " "),
-                (TOKEN_FLOAT, "1.1e4"),
-                (TOKEN_SEMICOLON, ";"),
-                (TOKEN_WHITESPACE, " "),
-                (TOKEN_IDENT, "uppercase"),
-                (TOKEN_WHITESPACE, " "),
-                (TOKEN_ASSIGN, "="),
-                (TOKEN_WHITESPACE, " "),
-                (TOKEN_FLOAT, "123.4E-2"),
-                (TOKEN_SEMICOLON, ";"),
-                (TOKEN_WHITESPACE, " "),
-                (TOKEN_CURLY_B_CLOSE, "}"),
-            ],
-        );
-    }
-    #[test]
-    fn float_scientific_no_leading_zero() {
-        check(".5e1", [(TOKEN_FLOAT, ".5e1")]);
-    }
-    #[test]
-    fn float_no_decimal_part() {
-        check("1.", [(TOKEN_FLOAT, "1.")]);
-    }
-    #[test]
-    fn float_scientific_plus() {
-        check("1.2e+3", [(TOKEN_FLOAT, "1.2e+3")]);
-    }
-    #[test]
-    fn basic_string_set() {
-        check(
-            r#"{ string = "Hello \"World\""; }"#,
-            [
-                (TOKEN_CURLY_B_OPEN, "{"),
-                (TOKEN_WHITESPACE, " "),
-                (TOKEN_IDENT, "string"),
-                (TOKEN_WHITESPACE, " "),
-                (TOKEN_ASSIGN, "="),
-                (TOKEN_WHITESPACE, " "),
-                (TOKEN_STRING_START, "\""),
-                (TOKEN_STRING_CONTENT, r#"Hello \"World\""#),
-                (TOKEN_STRING_END, "\""),
-                (TOKEN_SEMICOLON, ";"),
-                (TOKEN_WHITESPACE, " "),
-                (TOKEN_CURLY_B_CLOSE, "}"),
-            ],
-        );
-    }
-    #[test]
-    fn multiline() {
-        check(
-            r#"{
-    multiline = ''
-        This is a multiline string :D
-          indented by two
-        \'\'\'\'\
-        ''${ interpolation was escaped }
-        ''\${ interpolation was escaped }
-        two single quotes: '''
-        three single quotes: ''''
-    '';
-}"#,
-            [
-                (TOKEN_CURLY_B_OPEN, "{"),
-                (TOKEN_WHITESPACE, "\n    "),
-                (TOKEN_IDENT, "multiline"),
-                (TOKEN_WHITESPACE, " "),
-                (TOKEN_ASSIGN, "="),
-                (TOKEN_WHITESPACE, " "),
-                (TOKEN_STRING_START, "''"),
-                (
-                    TOKEN_STRING_CONTENT,
-                    r#"
-        This is a multiline string :D
-          indented by two
-        \'\'\'\'\
-        ''${ interpolation was escaped }
-        ''\${ interpolation was escaped }
-        two single quotes: '''
-        three single quotes: ''''
-    "#,
-                ),
-                (TOKEN_STRING_END, "''"),
-                (TOKEN_SEMICOLON, ";"),
-                (TOKEN_WHITESPACE, "\n"),
-                (TOKEN_CURLY_B_CLOSE, "}"),
-            ],
-        );
-    }
-    #[test]
-    fn special_escape() {
-        check(
-            r#" "$${test}" "#,
-            [
-                (TOKEN_WHITESPACE, " "),
-                (TOKEN_STRING_START, "\""),
-                (TOKEN_STRING_CONTENT, r#"$${test}"#),
-                (TOKEN_STRING_END, "\""),
-                (TOKEN_WHITESPACE, " "),
-            ],
-        );
-        check(
-            r#" ''$${test}'' "#,
-            [
-                (TOKEN_WHITESPACE, " "),
-                (TOKEN_STRING_START, "''"),
-                (TOKEN_STRING_CONTENT, r#"$${test}"#),
-                (TOKEN_STRING_END, "''"),
-                (TOKEN_WHITESPACE, " "),
-            ],
-        );
-    }
-    #[test]
-    fn interpolation() {
-        check(
-            r#" "Hello, ${ { world = "World"; }.world }!" "#,
-            [
-                (TOKEN_WHITESPACE, " "),
-                (TOKEN_STRING_START, "\""),
-                (TOKEN_STRING_CONTENT, "Hello, "),
-                (TOKEN_INTERPOL_START, "${"),
-                (TOKEN_WHITESPACE, " "),
-                (TOKEN_CURLY_B_OPEN, "{"),
-                (TOKEN_WHITESPACE, " "),
-                (TOKEN_IDENT, "world"),
-                (TOKEN_WHITESPACE, " "),
-                (TOKEN_ASSIGN, "="),
-                (TOKEN_WHITESPACE, " "),
-                (TOKEN_STRING_START, "\""),
-                (TOKEN_STRING_CONTENT, r#"World"#),
-                (TOKEN_STRING_END, "\""),
-                (TOKEN_SEMICOLON, ";"),
-                (TOKEN_WHITESPACE, " "),
-                (TOKEN_CURLY_B_CLOSE, "}"),
-                (TOKEN_DOT, "."),
-                (TOKEN_IDENT, "world"),
-                (TOKEN_WHITESPACE, " "),
-                (TOKEN_INTERPOL_END, "}"),
-                (TOKEN_STRING_CONTENT, "!"),
-                (TOKEN_STRING_END, "\""),
-                (TOKEN_WHITESPACE, " "),
-            ],
-        );
-        check(
-            r#" "\$${test}" "#,
-            [
-                (TOKEN_WHITESPACE, " "),
-                (TOKEN_STRING_START, "\""),
-                (TOKEN_STRING_CONTENT, "\\$"),
-                (TOKEN_INTERPOL_START, "${"),
-                (TOKEN_IDENT, "test"),
-                (TOKEN_INTERPOL_END, "}"),
-                (TOKEN_STRING_END, "\""),
-                (TOKEN_WHITESPACE, " "),
-            ],
-        );
-        check(
-            r#" ''''$${test}'' "#,
-            [
-                (TOKEN_WHITESPACE, " "),
-                (TOKEN_STRING_START, "''"),
-                (TOKEN_STRING_CONTENT, "''$"),
-                (TOKEN_INTERPOL_START, "${"),
-                (TOKEN_IDENT, "test"),
-                (TOKEN_INTERPOL_END, "}"),
-                (TOKEN_STRING_END, "''"),
-                (TOKEN_WHITESPACE, " "),
-            ],
-        );
-        check(
-            r#" "${test}#123" "#,
-            [
-                (TOKEN_WHITESPACE, " "),
-                (TOKEN_STRING_START, "\""),
-                (TOKEN_INTERPOL_START, "${"),
-                (TOKEN_IDENT, "test"),
-                (TOKEN_INTERPOL_END, "}"),
-                (TOKEN_STRING_CONTENT, "#123"),
-                (TOKEN_STRING_END, "\""),
-                (TOKEN_WHITESPACE, " "),
-            ],
-        );
-        check(
-            " ''\n${test}'' ",
-            [
-                (TOKEN_WHITESPACE, " "),
-                (TOKEN_STRING_START, "''"),
-                (TOKEN_STRING_CONTENT, "\n"),
-                (TOKEN_INTERPOL_START, "${"),
-                (TOKEN_IDENT, "test"),
-                (TOKEN_INTERPOL_END, "}"),
-                (TOKEN_STRING_END, "''"),
-                (TOKEN_WHITESPACE, " "),
-            ],
-        );
-        check(
-            r#" "${hello} ${world}" "#,
-            [
-                (TOKEN_WHITESPACE, " "),
-                (TOKEN_STRING_START, "\""),
-                (TOKEN_INTERPOL_START, "${"),
-                (TOKEN_IDENT, "hello"),
-                (TOKEN_INTERPOL_END, "}"),
-                (TOKEN_STRING_CONTENT, " "),
-                (TOKEN_INTERPOL_START, "${"),
-                (TOKEN_IDENT, "world"),
-                (TOKEN_INTERPOL_END, "}"),
-                (TOKEN_STRING_END, "\""),
-                (TOKEN_WHITESPACE, " "),
-            ],
-        );
-        check(
-            r#" ''${"${var}"}'' "#,
-            [
-                (TOKEN_WHITESPACE, " "),
-                (TOKEN_STRING_START, "''"),
-                (TOKEN_INTERPOL_START, "${"),
-                (TOKEN_STRING_START, "\""),
-                (TOKEN_INTERPOL_START, "${"),
-                (TOKEN_IDENT, "var"),
-                (TOKEN_INTERPOL_END, "}"),
-                (TOKEN_STRING_END, "\""),
-                (TOKEN_INTERPOL_END, "}"),
-                (TOKEN_STRING_END, "''"),
-                (TOKEN_WHITESPACE, " "),
-            ],
-        );
-        check(
-            r#" ''dont '${escape} me'' "#,
-            [
-                (TOKEN_WHITESPACE, " "),
-                (TOKEN_STRING_START, "''"),
-                (TOKEN_STRING_CONTENT, "dont '"),
-                (TOKEN_INTERPOL_START, "${"),
-                (TOKEN_IDENT, "escape"),
-                (TOKEN_INTERPOL_END, "}"),
-                (TOKEN_STRING_CONTENT, " me"),
-                (TOKEN_STRING_END, "''"),
-                (TOKEN_WHITESPACE, " "),
-            ],
-        );
-    }
-    #[test]
-    fn comments() {
-        check("/**/", [(TOKEN_COMMENT, "/**/")]);
-        check("/***/", [(TOKEN_COMMENT, "/***/")]);
-        check(
-            "{ a = /* multiline * comment */ 123;# single line\n} # single line at the end",
-            [
-                (TOKEN_CURLY_B_OPEN, "{"),
-                (TOKEN_WHITESPACE, " "),
-                (TOKEN_IDENT, "a"),
-                (TOKEN_WHITESPACE, " "),
-                (TOKEN_ASSIGN, "="),
-                (TOKEN_WHITESPACE, " "),
-                (TOKEN_COMMENT, "/* multiline * comment */"),
-                (TOKEN_WHITESPACE, " "),
-                (TOKEN_INTEGER, "123"),
-                (TOKEN_SEMICOLON, ";"),
-                (TOKEN_COMMENT, "# single line"),
-                (TOKEN_WHITESPACE, "\n"),
-                (TOKEN_CURLY_B_CLOSE, "}"),
-                (TOKEN_WHITESPACE, " "),
-                (TOKEN_COMMENT, "# single line at the end"),
-            ],
-        );
-    }
-    #[test]
-    fn math() {
-        check(
-            "1 + 2 * 3",
-            [
-                (TOKEN_INTEGER, "1"),
-                (TOKEN_WHITESPACE, " "),
-                (TOKEN_ADD, "+"),
-                (TOKEN_WHITESPACE, " "),
-                (TOKEN_INTEGER, "2"),
-                (TOKEN_WHITESPACE, " "),
-                (TOKEN_MUL, "*"),
-                (TOKEN_WHITESPACE, " "),
-                (TOKEN_INTEGER, "3"),
-            ],
-        );
-        check(
-            "5 * -(3 - 2)",
-            [
-                (TOKEN_INTEGER, "5"),
-                (TOKEN_WHITESPACE, " "),
-                (TOKEN_MUL, "*"),
-                (TOKEN_WHITESPACE, " "),
-                (TOKEN_SUB, "-"),
-                (TOKEN_PAREN_OPEN, "("),
-                (TOKEN_INTEGER, "3"),
-                (TOKEN_WHITESPACE, " "),
-                (TOKEN_SUB, "-"),
-                (TOKEN_WHITESPACE, " "),
-                (TOKEN_INTEGER, "2"),
-                (TOKEN_PAREN_CLOSE, ")"),
-            ],
-        );
-        check(
-            "a/ 3",
-            // <- could get mistaken for a path
-            [(TOKEN_IDENT, "a"), (TOKEN_DIV, "/"), (TOKEN_WHITESPACE, " "), (TOKEN_INTEGER, "3")],
-        );
-    }
-    #[test]
-    fn let_in() {
-        check(
-            "let a = 3; in a",
-            [
-                (TOKEN_LET, "let"),
-                (TOKEN_WHITESPACE, " "),
-                (TOKEN_IDENT, "a"),
-                (TOKEN_WHITESPACE, " "),
-                (TOKEN_ASSIGN, "="),
-                (TOKEN_WHITESPACE, " "),
-                (TOKEN_INTEGER, "3"),
-                (TOKEN_SEMICOLON, ";"),
-                (TOKEN_WHITESPACE, " "),
-                (TOKEN_IN, "in"),
-                (TOKEN_WHITESPACE, " "),
-                (TOKEN_IDENT, "a"),
-            ],
-        );
-    }
-    #[test]
-    fn with() {
-        check(
-            "with namespace; expr",
-            [
-                (TOKEN_WITH, "with"),
-                (TOKEN_WHITESPACE, " "),
-                (TOKEN_IDENT, "namespace"),
-                (TOKEN_SEMICOLON, ";"),
-                (TOKEN_WHITESPACE, " "),
-                (TOKEN_IDENT, "expr"),
-            ],
-        );
-    }
-    #[test]
-    fn paths() {
-        check("/hello/world", path("/hello/world"));
-        check("hello/world", path("hello/world"));
-        check("hello_/world", path("hello_/world"));
-        check("a+3/5+b", path("a+3/5+b"));
-        check("1-2/3", path("1-2/3"));
-        check("./hello/world", path("./hello/world"));
-        check("~/hello/world", path("~/hello/world"));
-        check("<hello/world>", path("<hello/world>"));
-        check("~", error("~"));
-        check("~/", error("~/"));
-        check("/a/", error("/a/"));
-    }
-    #[test]
-    fn test_path_no_newline() {
-        check(
-            "import ./.\n",
-            [
-                (TOKEN_IDENT, "import"),
-                (TOKEN_WHITESPACE, " "),
-                (TOKEN_PATH, "./."),
-                (TOKEN_WHITESPACE, "\n"),
-            ],
-        );
-    }
-    #[test]
-    fn test_path_interpol() {
-        check(
-            "./${foo}",
-            [
-                (TOKEN_PATH, "./"),
-                (TOKEN_INTERPOL_START, "${"),
-                (TOKEN_IDENT, "foo"),
-                (TOKEN_INTERPOL_END, "}"),
-            ],
-        );
-        check(
-            "./${foo} bar",
-            [
-                (TOKEN_PATH, "./"),
-                (TOKEN_INTERPOL_START, "${"),
-                (TOKEN_IDENT, "foo"),
-                (TOKEN_INTERPOL_END, "}"),
-                (TOKEN_WHITESPACE, " "),
-                (TOKEN_IDENT, "bar"),
-            ],
-        );
-        check(
-            "./${foo}${bar}",
-            [
-                (TOKEN_PATH, "./"),
-                (TOKEN_INTERPOL_START, "${"),
-                (TOKEN_IDENT, "foo"),
-                (TOKEN_INTERPOL_END, "}"),
-                (TOKEN_INTERPOL_START, "${"),
-                (TOKEN_IDENT, "bar"),
-                (TOKEN_INTERPOL_END, "}"),
-            ],
-        );
-        check(
-            "./${foo}let",
-            [
-                (TOKEN_PATH, "./"),
-                (TOKEN_INTERPOL_START, "${"),
-                (TOKEN_IDENT, "foo"),
-                (TOKEN_INTERPOL_END, "}"),
-                (TOKEN_PATH, "let"),
-            ],
-        );
-        check(
-            "./${foo}.jpg",
-            [
-                (TOKEN_PATH, "./"),
-                (TOKEN_INTERPOL_START, "${"),
-                (TOKEN_IDENT, "foo"),
-                (TOKEN_INTERPOL_END, "}"),
-                (TOKEN_PATH, ".jpg"),
-            ],
-        );
-        check(
-            "./${foo}/",
-            [
-                (TOKEN_PATH, "./"),
-                (TOKEN_INTERPOL_START, "${"),
-                (TOKEN_IDENT, "foo"),
-                (TOKEN_INTERPOL_END, "}"),
-                (TOKEN_ERROR, "/"),
-            ],
-        );
-        check(
-            "./${foo}a${bar}",
-            [
-                (TOKEN_PATH, "./"),
-                (TOKEN_INTERPOL_START, "${"),
-                (TOKEN_IDENT, "foo"),
-                (TOKEN_INTERPOL_END, "}"),
-                (TOKEN_PATH, "a"),
-                (TOKEN_INTERPOL_START, "${"),
-                (TOKEN_IDENT, "bar"),
-                (TOKEN_INTERPOL_END, "}"),
-            ],
-        );
-        check(
-            "\"./${foo}\"",
-            [
-                (TOKEN_STRING_START, "\""),
-                (TOKEN_STRING_CONTENT, "./"),
-                (TOKEN_INTERPOL_START, "${"),
-                (TOKEN_IDENT, "foo"),
-                (TOKEN_INTERPOL_END, "}"),
-                (TOKEN_STRING_END, "\""),
-            ],
-        );
-    }
-    #[test]
-    fn uri() {
-        check(
-            "https://google.com/?q=Hello+World",
-            [(TOKEN_URI, "https://google.com/?q=Hello+World")],
-        );
-    }
-    #[test]
-    fn uri_with_underscore() {
-        check(
-            "https://goo_gle.com/?q=Hello+World",
-            [(TOKEN_URI, "https://goo_gle.com/?q=Hello+World")],
-        );
-    }
-    #[test]
-    fn list() {
-        check(
-            r#"[a 2 3 "lol"]"#,
-            [
-                (TOKEN_SQUARE_B_OPEN, "["),
-                (TOKEN_IDENT, "a"),
-                (TOKEN_WHITESPACE, " "),
-                (TOKEN_INTEGER, "2"),
-                (TOKEN_WHITESPACE, " "),
-                (TOKEN_INTEGER, "3"),
-                (TOKEN_WHITESPACE, " "),
-                (TOKEN_STRING_START, "\""),
-                (TOKEN_STRING_CONTENT, r#"lol"#),
-                (TOKEN_STRING_END, "\""),
-                (TOKEN_SQUARE_B_CLOSE, "]"),
-            ],
-        );
-        check(
-            "[1] ++ [2] ++ [3]",
-            [
-                (TOKEN_SQUARE_B_OPEN, "["),
-                (TOKEN_INTEGER, "1"),
-                (TOKEN_SQUARE_B_CLOSE, "]"),
-                (TOKEN_WHITESPACE, " "),
-                (TOKEN_CONCAT, "++"),
-                (TOKEN_WHITESPACE, " "),
-                (TOKEN_SQUARE_B_OPEN, "["),
-                (TOKEN_INTEGER, "2"),
-                (TOKEN_SQUARE_B_CLOSE, "]"),
-                (TOKEN_WHITESPACE, " "),
-                (TOKEN_CONCAT, "++"),
-                (TOKEN_WHITESPACE, " "),
-                (TOKEN_SQUARE_B_OPEN, "["),
-                (TOKEN_INTEGER, "3"),
-                (TOKEN_SQUARE_B_CLOSE, "]"),
-            ],
-        );
-    }
-    #[test]
-    fn lambda() {
-        check(
-            "a: b: a + b",
-            [
-                (TOKEN_IDENT, "a"),
-                (TOKEN_COLON, ":"),
-                (TOKEN_WHITESPACE, " "),
-                (TOKEN_IDENT, "b"),
-                (TOKEN_COLON, ":"),
-                (TOKEN_WHITESPACE, " "),
-                (TOKEN_IDENT, "a"),
-                (TOKEN_WHITESPACE, " "),
-                (TOKEN_ADD, "+"),
-                (TOKEN_WHITESPACE, " "),
-                (TOKEN_IDENT, "b"),
-            ],
-        );
-    }
-    #[test]
-    fn lambda_arg_underscore() {
-        check("_:null", [(TOKEN_IDENT, "_"), (TOKEN_COLON, ":"), (TOKEN_IDENT, "null")]);
-    }
-    #[test]
-    fn patterns() {
-        check(
-            r#"{ a, b ? "default", ... } @ outer"#,
-            [
-                (TOKEN_CURLY_B_OPEN, "{"),
-                (TOKEN_WHITESPACE, " "),
-                (TOKEN_IDENT, "a"),
-                (TOKEN_COMMA, ","),
-                (TOKEN_WHITESPACE, " "),
-                (TOKEN_IDENT, "b"),
-                (TOKEN_WHITESPACE, " "),
-                (TOKEN_QUESTION, "?"),
-                (TOKEN_WHITESPACE, " "),
-                (TOKEN_STRING_START, "\""),
-                (TOKEN_STRING_CONTENT, "default"),
-                (TOKEN_STRING_END, "\""),
-                (TOKEN_COMMA, ","),
-                (TOKEN_WHITESPACE, " "),
-                (TOKEN_ELLIPSIS, "..."),
-                (TOKEN_WHITESPACE, " "),
-                (TOKEN_CURLY_B_CLOSE, "}"),
-                (TOKEN_WHITESPACE, " "),
-                (TOKEN_AT, "@"),
-                (TOKEN_WHITESPACE, " "),
-                (TOKEN_IDENT, "outer"),
-            ],
-        );
-    }
-    #[test]
-    fn combine() {
-        check("a//b", [(TOKEN_IDENT, "a"), (TOKEN_UPDATE, "//"), (TOKEN_IDENT, "b")]);
-    }
-    #[test]
-    fn ifs() {
-        check(
-            "false -> !false && false == true || true",
-            [
-                (TOKEN_IDENT, "false"),
-                (TOKEN_WHITESPACE, " "),
-                (TOKEN_IMPLICATION, "->"),
-                (TOKEN_WHITESPACE, " "),
-                (TOKEN_INVERT, "!"),
-                (TOKEN_IDENT, "false"),
-                (TOKEN_WHITESPACE, " "),
-                (TOKEN_AND_AND, "&&"),
-                (TOKEN_WHITESPACE, " "),
-                (TOKEN_IDENT, "false"),
-                (TOKEN_WHITESPACE, " "),
-                (TOKEN_EQUAL, "=="),
-                (TOKEN_WHITESPACE, " "),
-                (TOKEN_IDENT, "true"),
-                (TOKEN_WHITESPACE, " "),
-                (TOKEN_OR_OR, "||"),
-                (TOKEN_WHITESPACE, " "),
-                (TOKEN_IDENT, "true"),
-            ],
-        );
-        check(
-            "1 < 2 && 2 <= 2 && 2 > 1 && 2 >= 2",
-            [
-                (TOKEN_INTEGER, "1"),
-                (TOKEN_WHITESPACE, " "),
-                (TOKEN_LESS, "<"),
-                (TOKEN_WHITESPACE, " "),
-                (TOKEN_INTEGER, "2"),
-                (TOKEN_WHITESPACE, " "),
-                (TOKEN_AND_AND, "&&"),
-                (TOKEN_WHITESPACE, " "),
-                (TOKEN_INTEGER, "2"),
-                (TOKEN_WHITESPACE, " "),
-                (TOKEN_LESS_OR_EQ, "<="),
-                (TOKEN_WHITESPACE, " "),
-                (TOKEN_INTEGER, "2"),
-                (TOKEN_WHITESPACE, " "),
-                (TOKEN_AND_AND, "&&"),
-                (TOKEN_WHITESPACE, " "),
-                (TOKEN_INTEGER, "2"),
-                (TOKEN_WHITESPACE, " "),
-                (TOKEN_MORE, ">"),
-                (TOKEN_WHITESPACE, " "),
-                (TOKEN_INTEGER, "1"),
-                (TOKEN_WHITESPACE, " "),
-                (TOKEN_AND_AND, "&&"),
-                (TOKEN_WHITESPACE, " "),
-                (TOKEN_INTEGER, "2"),
-                (TOKEN_WHITESPACE, " "),
-                (TOKEN_MORE_OR_EQ, ">="),
-                (TOKEN_WHITESPACE, " "),
-                (TOKEN_INTEGER, "2"),
-            ],
-        );
-        check(
-            "1 == 1 && 2 != 3",
-            [
-                (TOKEN_INTEGER, "1"),
-                (TOKEN_WHITESPACE, " "),
-                (TOKEN_EQUAL, "=="),
-                (TOKEN_WHITESPACE, " "),
-                (TOKEN_INTEGER, "1"),
-                (TOKEN_WHITESPACE, " "),
-                (TOKEN_AND_AND, "&&"),
-                (TOKEN_WHITESPACE, " "),
-                (TOKEN_INTEGER, "2"),
-                (TOKEN_WHITESPACE, " "),
-                (TOKEN_NOT_EQUAL, "!="),
-                (TOKEN_WHITESPACE, " "),
-                (TOKEN_INTEGER, "3"),
-            ],
-        );
-        check(
-            "a:[ b ]",
-            [
-                (TOKEN_IDENT, "a"),
-                (TOKEN_COLON, ":"),
-                (TOKEN_SQUARE_B_OPEN, "["),
-                (TOKEN_WHITESPACE, " "),
-                (TOKEN_IDENT, "b"),
-                (TOKEN_WHITESPACE, " "),
-                (TOKEN_SQUARE_B_CLOSE, "]"),
-            ],
-        );
-        check(
-            "a:( b )",
-            [
-                (TOKEN_IDENT, "a"),
-                (TOKEN_COLON, ":"),
-                (TOKEN_PAREN_OPEN, "("),
-                (TOKEN_WHITESPACE, " "),
-                (TOKEN_IDENT, "b"),
-                (TOKEN_WHITESPACE, " "),
-                (TOKEN_PAREN_CLOSE, ")"),
-            ],
-        );
-        check(
-            "if false then 1 else if true then 2 else 3",
-            [
-                (TOKEN_IF, "if"),
-                (TOKEN_WHITESPACE, " "),
-                (TOKEN_IDENT, "false"),
-                (TOKEN_WHITESPACE, " "),
-                (TOKEN_THEN, "then"),
-                (TOKEN_WHITESPACE, " "),
-                (TOKEN_INTEGER, "1"),
-                (TOKEN_WHITESPACE, " "),
-                (TOKEN_ELSE, "else"),
-                (TOKEN_WHITESPACE, " "),
-                (TOKEN_IF, "if"),
-                (TOKEN_WHITESPACE, " "),
-                (TOKEN_IDENT, "true"),
-                (TOKEN_WHITESPACE, " "),
-                (TOKEN_THEN, "then"),
-                (TOKEN_WHITESPACE, " "),
-                (TOKEN_INTEGER, "2"),
-                (TOKEN_WHITESPACE, " "),
-                (TOKEN_ELSE, "else"),
-                (TOKEN_WHITESPACE, " "),
-                (TOKEN_INTEGER, "3"),
-            ],
-        );
-        check(
-            "x>=y",
-            // <- could be confused with store path because of the '>'
-            [(TOKEN_IDENT, "x"), (TOKEN_MORE_OR_EQ, ">="), (TOKEN_IDENT, "y")],
-        );
-    }
-    #[test]
-    fn dynamic_attrs() {
-        check(
-            "a.${b}.c",
-            [
-                (TOKEN_IDENT, "a"),
-                (TOKEN_DOT, "."),
-                (TOKEN_INTERPOL_START, "${"),
-                (TOKEN_IDENT, "b"),
-                (TOKEN_INTERPOL_END, "}"),
-                (TOKEN_DOT, "."),
-                (TOKEN_IDENT, "c"),
-            ],
-        );
-        check(
-            r#"a.${ { b = "${test}"; }.b }.c"#,
-            [
-                (TOKEN_IDENT, "a"),
-                (TOKEN_DOT, "."),
-                (TOKEN_INTERPOL_START, "${"),
-                (TOKEN_WHITESPACE, " "),
-                (TOKEN_CURLY_B_OPEN, "{"),
-                (TOKEN_WHITESPACE, " "),
-                (TOKEN_IDENT, "b"),
-                (TOKEN_WHITESPACE, " "),
-                (TOKEN_ASSIGN, "="),
-                (TOKEN_WHITESPACE, " "),
-                (TOKEN_STRING_START, "\""),
-                (TOKEN_INTERPOL_START, "${"),
-                (TOKEN_IDENT, "test"),
-                (TOKEN_INTERPOL_END, "}"),
-                (TOKEN_STRING_END, "\""),
-                (TOKEN_SEMICOLON, ";"),
-                (TOKEN_WHITESPACE, " "),
-                (TOKEN_CURLY_B_CLOSE, "}"),
-                (TOKEN_DOT, "."),
-                (TOKEN_IDENT, "b"),
-                (TOKEN_WHITESPACE, " "),
-                (TOKEN_INTERPOL_END, "}"),
-                (TOKEN_DOT, "."),
-                (TOKEN_IDENT, "c"),
-            ],
-        );
-    }
->>>>>>> 618e5a61
 }